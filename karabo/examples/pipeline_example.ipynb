{
 "cells": [
  {
   "cell_type": "markdown",
   "id": "7269719f",
   "metadata": {},
   "source": [
    "# Sample Pipeline\n",
    "\n",
    "This notebook shows an end to end radio interferometry pipeline from the simulation of the sky to the final image. The pipeline consists of three modules:\n",
    "\n",
    "- Simulation\n",
    "    - Sky module: OSKAR\n",
    "    - Telescope module incl. calibration: OSKAR\n",
    "- Processing\n",
    "    - Calibration after observation: RASCIL\n",
    "    - Deconvolution: RASCIL\n",
    "- Analysis & comparison\n",
    "    - Quantitative and qualitative analysis of algorithms"
   ]
  },
  {
   "cell_type": "code",
<<<<<<< HEAD
   "execution_count": 1,
=======
   "execution_count": 2,
>>>>>>> dfafc313
   "id": "ebaf71c9-53db-4fc7-adc6-6ab0390d812d",
   "metadata": {
    "tags": []
   },
   "outputs": [],
   "source": [
    "import sys\n",
    "import oskar\n",
    "import matplotlib\n",
    "import matplotlib.pyplot as plt\n",
    "from astropy.visualization import astropy_mpl_style\n",
    "import numpy as np\n",
    "# from rascil.apps import rascil_imager\n",
    "# from rascil.processing_components.util.performance import (\n",
    "#     performance_store_dict,\n",
    "#     performance_environment,\n",
    "# )\n",
    "from astropy.utils.data import get_pkg_data_filename\n",
    "from astropy.io import fits"
   ]
  },
  {
   "cell_type": "code",
   "execution_count": 3,
   "id": "4e9a0aad-cbef-40fb-a1e1-105cffd83cea",
   "metadata": {
    "tags": []
   },
   "outputs": [],
   "source": [
    "plt.style.use(astropy_mpl_style)"
   ]
  },
  {
   "cell_type": "markdown",
   "id": "2b3c6d8c",
   "metadata": {},
   "source": []
  },
  {
   "cell_type": "markdown",
   "id": "22b3dd01",
   "metadata": {},
   "source": [
    "## Simulation\n",
    "\n",
    "The sky and telescope simulation is currently provided completely by OSKAR.\n",
    "\n",
    "### Sky Module\n",
    "\n",
    "The sky module of OSKAR contains radiation sources, which are defined as array and can be passed to `oskar.Sky.from_array`."
   ]
  },
  {
   "cell_type": "code",
<<<<<<< HEAD
   "execution_count": 3,
=======
   "execution_count": 4,
>>>>>>> dfafc313
   "id": "51f5ede7",
   "metadata": {
    "tags": []
   },
   "outputs": [],
   "source": [
    "# Set the numerical precision to use.\n",
    "precision = \"single\"\n",
    "\n",
    "# Create a sky model containing three sources from a numpy array.\n",
    "sky_data = np.array([\n",
    "        [20.0, -30.0, 1, 0, 0, 0, 100.0e6, -0.7, 0.0, 0,   0,   0],\n",
    "        [20.0, -30.5, 3, 2, 2, 0, 100.0e6, -0.7, 0.0, 600, 50,  45],\n",
    "        [20.5, -30.5, 3, 0, 0, 2, 100.0e6, -0.7, 0.0, 700, 10, -10]])\n",
    "sky = oskar.Sky.from_array(sky_data, precision)  # Pass precision here."
   ]
  },
  {
   "cell_type": "markdown",
   "source": [],
   "metadata": {
    "collapsed": false
   }
  },
  {
   "cell_type": "markdown",
   "id": "d15a1b55",
   "metadata": {},
   "source": [
    "### Telescope Module\n",
    "\n",
    "Various observation parameters and meta information `params` must be passed to the telescope module `oskar.Interferometer` of OSKAR as `oskar.SettingsTree`."
   ]
  },
  {
   "cell_type": "code",
<<<<<<< HEAD
   "execution_count": 4,
=======
   "execution_count": 8,
>>>>>>> dfafc313
   "id": "06c2e94d-e3f1-4cb9-bfc5-5a6cf57459f9",
   "metadata": {
    "tags": []
   },
   "outputs": [],
   "source": [
    "# Basic settings. (Note that the sky model is set up later.)\n",
    "params = {\n",
    "    \"simulator\": {\n",
    "        \"use_gpus\": False\n",
    "    },\n",
    "    \"observation\" : {\n",
    "        \"num_channels\": 64,\n",
    "        \"start_frequency_hz\": 100e6,\n",
    "        \"frequency_inc_hz\": 20e6,\n",
    "        \"phase_centre_ra_deg\": 20,\n",
    "        \"phase_centre_dec_deg\": -30,\n",
    "        \"num_time_steps\": 24,\n",
    "        \"start_time_utc\": \"01-01-2000 12:00:00.000\",\n",
    "        \"length\": \"12:00:00.000\"\n",
    "    },\n",
    "    \"telescope\": {\n",
    "        \"input_directory\": \"../data/telescope.tm\"\n",
    "    },\n",
    "    \"interferometer\": {\n",
    "        \"ms_filename\": \"visibilities.ms\",\n",
    "        \"oskar_vis_filename\": \"visibilities.vis\",\n",
    "        \"channel_bandwidth_hz\": 1e6,\n",
    "        \"time_average_sec\": 10\n",
    "    }\n",
    "}\n",
    "settings = oskar.SettingsTree(\"oskar_sim_interferometer\")\n",
    "settings.from_dict(params)\n",
    "\n",
    "if precision == \"single\":\n",
    "    settings[\"simulator/double_precision\"] = False\n",
    "\n",
    "# Set the sky model and run the simulation.\n",
    "sim = oskar.Interferometer(settings=settings)"
   ]
  },
  {
   "cell_type": "markdown",
   "id": "1868693f",
   "metadata": {},
   "source": [
    "### Observation Simulation\n",
    "\n",
    "Now the sky module must be passed to the interferometer and the simulation of the observation must be started to generate the measurement set."
   ]
  },
  {
   "cell_type": "code",
<<<<<<< HEAD
   "execution_count": 5,
=======
   "execution_count": 9,
>>>>>>> dfafc313
   "id": "59b6d11e",
   "metadata": {
    "tags": []
   },
   "outputs": [],
   "source": [
    "sim.set_sky_model(sky)\n",
    "sim.run()"
   ]
  },
  {
   "cell_type": "markdown",
   "id": "b9e0bd1b",
   "metadata": {},
   "source": [
    "## Processing\n",
    "\n",
    "After the observation is made with the telescope, a calibration of the measured data must be performed, followed by the reconstruction of the image.\n",
    "\n",
    "### Calibration after Observation\n",
    "\n",
    "toDo"
   ]
  },
  {
   "cell_type": "code",
   "execution_count": null,
   "id": "e01ea9f0",
   "metadata": {
    "tags": []
   },
   "outputs": [],
   "source": [
    "# Code here"
   ]
  },
  {
   "cell_type": "markdown",
   "id": "5a1ca8bf",
   "metadata": {},
   "source": [
    "### Imaging\n",
    "\n",
    "Start an mmclean algorithm with the visibilites.ms as an input to deconvolve. \n",
    "To use dask cluster where you can see the progress, first create a dask cluster in the dask-extension on the left. \n",
    "Then copy the scheduler adress into the variable below. It might be correct already.\n",
    "\n",
    "If you don't do this, remove the --dask_scheduler option from the options in the start_imager call.\n",
    "Then RASCIL starts its own scheduler, you will however not be able to see the dashbaord, as the port is probably not forwarded by docker."
   ]
  },
  {
   "cell_type": "code",
   "execution_count": 10,
   "id": "71820804-3b7a-47be-ac9e-c4058ea50436",
   "metadata": {
    "tags": []
   },
   "outputs": [
    {
     "name": "stdout",
     "output_type": "stream",
     "text": [
      "\n",
      "RASCIL Continuum Imager\n",
      "\n",
      "Started : 2022-02-18 08:09:50.365523\n",
      "Writing log to visibilities.log\n",
      "Gettting client via get_dask_client\n",
      "Creating Dask.distributed Client\n",
      "Diagnostic pages available on port http://127.0.0.1:8787\n"
     ]
    },
    {
     "name": "stderr",
     "output_type": "stream",
     "text": [
      "distributed.nanny - WARNING - Worker process still alive after 3 seconds, killing\n",
      "distributed.nanny - WARNING - Worker process still alive after 3 seconds, killing\n",
      "distributed.nanny - WARNING - Worker process still alive after 3 seconds, killing\n",
      "distributed.nanny - WARNING - Worker process still alive after 3 seconds, killing\n"
     ]
    },
    {
     "name": "stdout",
     "output_type": "stream",
     "text": [
      "Dask nanny: set mem_alloc_trim_=0\n",
      "Dask timeouts: connect 30s tcp: 30s\n",
      "Dask nanny environment {'MALLOC_TRIM_THRESHOLD_': 0, 'OMP_NUM_THREADS': 1, 'MKL_NUM_THREADS': 1}\n",
      "{'calibration_B_first_selfcal': 4,\n",
      " 'calibration_B_phase_only': 'False',\n",
      " 'calibration_B_timeslice': None,\n",
      " 'calibration_G_first_selfcal': 3,\n",
      " 'calibration_G_phase_only': 'False',\n",
      " 'calibration_G_timeslice': None,\n",
      " 'calibration_T_first_selfcal': 1,\n",
      " 'calibration_T_phase_only': 'True',\n",
      " 'calibration_T_timeslice': None,\n",
      " 'calibration_context': 'T',\n",
      " 'calibration_global_solution': 'True',\n",
      " 'calibration_reset_skymodel': 'True',\n",
      " 'clean_algorithm': 'mmclean',\n",
      " 'clean_beam': None,\n",
      " 'clean_component_method': 'fit',\n",
      " 'clean_component_threshold': None,\n",
      " 'clean_facets': 1,\n",
      " 'clean_fractional_threshold': 0.3,\n",
      " 'clean_gain': 0.1,\n",
      " 'clean_niter': 1000,\n",
      " 'clean_nmajor': 1,\n",
      " 'clean_nmoment': 5,\n",
      " 'clean_overlap': 32,\n",
      " 'clean_psf_support': 640,\n",
      " 'clean_restore_facets': 1,\n",
      " 'clean_restore_overlap': 32,\n",
      " 'clean_restore_taper': 'tukey',\n",
      " 'clean_restored_output': 'integrated',\n",
      " 'clean_scales': [0, 6, 10, 30, 60],\n",
      " 'clean_taper': 'tukey',\n",
      " 'clean_threshold': 0.00012,\n",
      " 'dask_connect_timeout': None,\n",
      " 'dask_malloc_trim_threshold': 0,\n",
      " 'dask_memory': None,\n",
      " 'dask_memory_usage_file': None,\n",
      " 'dask_nodes': None,\n",
      " 'dask_nthreads': None,\n",
      " 'dask_nworkers': None,\n",
      " 'dask_scheduler': None,\n",
      " 'dask_scheduler_file': None,\n",
      " 'dask_tcp_timeout': None,\n",
      " 'imaging_cellsize': 3.878509448876288e-05,\n",
      " 'imaging_context': 'ng',\n",
      " 'imaging_dft_kernel': None,\n",
      " 'imaging_dopsf': 'False',\n",
      " 'imaging_flat_sky': False,\n",
      " 'imaging_gaussian_taper': None,\n",
      " 'imaging_nchan': 1,\n",
      " 'imaging_ng_threads': 4,\n",
      " 'imaging_npixel': 2048,\n",
      " 'imaging_phasecentre': None,\n",
      " 'imaging_pol': 'stokesI',\n",
      " 'imaging_robustness': -0.5,\n",
      " 'imaging_w_stacking': True,\n",
      " 'imaging_weighting': 'robust',\n",
      " 'ingest_average_blockvis': 'True',\n",
      " 'ingest_chan_per_blockvis': 4,\n",
      " 'ingest_dd': [0],\n",
      " 'ingest_msname': 'visibilities.ms',\n",
      " 'ingest_vis_nchan': 64,\n",
      " 'input_skycomponent_file': None,\n",
      " 'logfile': None,\n",
      " 'mode': 'cip',\n",
      " 'num_bright_sources': None,\n",
      " 'performance_file': None,\n",
      " 'use_dask': 'True',\n",
      " 'use_initial_skymodel': False}\n",
      "Current working directory is /home/jovyan/work/persistent/karabo/examples\n",
      "create_blockvisibility_from_ms_rsexecute: Defining graph\n",
      "create_blockvisibility_from_ms_rsexecute: will load MS data descriptors [0] into 16 BlockVisibility's of 4 channels\n",
      "rascil.imager.perf_graph: Size of cip graph = 98021 B, time to construct 0.12296652793884277 s\n",
      "rascil.imager.cip: Starting compute of continuum imaging pipeline graph \n",
      "rascil.imager.cip: Finished compute of continuum imaging pipeline graph\n",
      "Quality assessment:\n",
      "\tOrigin: qa_image\n",
      "\tContext: Deconvolved\n",
      "\tData:\n",
      "\t\tshape: '(16, 1, 2048, 2048)'\n",
      "\t\tsize: '536903812'\n",
      "\t\tmax: '0.013947041860537154'\n",
      "\t\tmin: '-9.548386058219185e-05'\n",
      "\t\tmaxabs: '0.013947041860537154'\n",
      "\t\trms: '1.854601879583135e-05'\n",
      "\t\tsum: '6.495531493163053'\n",
      "\t\tmedianabs: '0.0'\n",
      "\t\tmedianabsdevmedian: '0.0'\n",
      "\t\tmedian: '0.0'\n",
      "\n",
      "Writing restored image as single plane at mid-frequency\n",
      "Quality assessment:\n",
      "\tOrigin: qa_image\n",
      "\tContext: Restored\n",
      "\tData:\n",
      "\t\tshape: '(1, 1, 2048, 2048)'\n",
      "\t\tsize: '33587212'\n",
      "\t\tmax: '0.25261624700831553'\n",
      "\t\tmin: '-0.004004645081659632'\n",
      "\t\tmaxabs: '0.25261624700831553'\n",
      "\t\trms: '0.0007858383562996357'\n",
      "\t\tsum: '222.67240594737564'\n",
      "\t\tmedianabs: '0.00019075140181275225'\n",
      "\t\tmedianabsdevmedian: '0.00018969065539086295'\n",
      "\t\tmedian: '3.145719443153926e-05'\n",
      "\n",
      "Quality assessment:\n",
      "\tOrigin: qa_image\n",
      "\tContext: Residual\n",
      "\tData:\n",
      "\t\tshape: '(16, 1, 2048, 2048)'\n",
      "\t\tsize: '536903812'\n",
      "\t\tmax: '0.38202414259821127'\n",
      "\t\tmin: '-0.06393689972930164'\n",
      "\t\tmaxabs: '0.38202414259821127'\n",
      "\t\trms: '0.004165407209350249'\n",
      "\t\tsum: '10310.701171985203'\n",
      "\t\tmedianabs: '0.0007076055068729744'\n",
      "\t\tmedianabsdevmedian: '0.0007071005840356066'\n",
      "\t\tmedian: '-1.1464576719274002e-05'\n",
      "\n",
      "Processor time used in each function\n",
      "\n",
      "Function                              Time (s)    Percent    Number calls\n",
      "----------------------------------  ----------  ---------  --------------\n",
      "create_blockvisibility_from_ms          25.934      1.181              16\n",
      "getitem                                  0.007      0                  34\n",
      "convert_blockvisibility_to_stokesI       0.401      0.018              16\n",
      "create_image_from_visibility             0.343      0.016              16\n",
      "SkyModel                                 0.005      0                  16\n",
      "imaging_grid_weights                     3.235      0.147              16\n",
      "griddata_merge_weights                   3.857      0.176              31\n",
      "extract_sm_image                         0.006      0                  16\n",
      "imaging_re_weight                        1.741      0.079              16\n",
      "imaging_zero_vis                         0.215      0.01               16\n",
      "skymodel_predict_calibrate             514.196     23.412              32\n",
      "imaging_subtract_vis                     0.976      0.044              32\n",
      "invert_blockvisibility                 493.94      22.49               16\n",
      "skymodel_calibrate_invert             1140.3       51.92               32\n",
      "trim                                     0.022      0.001              32\n",
      "sum_invert_results                       8.235      0.375              62\n",
      "fit_psf                                  0.025      0.001               1\n",
      "imaging_deconvolve                       0.072      0.003               1\n",
      "skymodel_update_image                    2.047      0.093              16\n",
      "list                                     0.7        0.032               2\n",
      "skymodel_restore                         0.001      0                   1\n",
      "Total processor time 2196.258 (s), total wallclock time 392.213 (s), speedup 5.60\n",
      "Resulting image(s) ('visibilities_nmoment5_cip_deconvolved.fits', 'visibilities_nmoment5_cip_residual.fits', 'visibilities_nmoment5_cip_restored_centre.fits', 'visibilities_nmoment5_cip_skymodel.hdf')\n",
      "Started  : 2022-02-18 08:09:50.365523\n",
      "Finished : 2022-02-18 08:16:36.202846\n"
     ]
    }
   ],
   "source": [
    "from rascil.apps import rascil_imager\n",
    "\n",
    "def start_imager(rawargs):\n",
    "    parser = rascil_imager.cli_parser()\n",
    "    args = parser.parse_args(rawargs)\n",
    "    rascil_imager.performance_environment(args.performance_file, mode=\"w\")\n",
    "    rascil_imager.performance_store_dict(args.performance_file, \"cli_args\", vars(args), mode=\"a\")\n",
    "    image_name = rascil_imager.imager(args)\n",
    "\n",
    "start_imager(\n",
    "    [\n",
    "        '--ingest_msname','visibilities.ms',\n",
    "        '--ingest_dd', '0',\n",
    "        '--ingest_vis_nchan', '64',\n",
    "        '--ingest_chan_per_blockvis', '4',\n",
    "        '--ingest_average_blockvis', 'True',\n",
    "        '--imaging_npixel', '2048',\n",
    "        '--imaging_cellsize', '3.878509448876288e-05',\n",
    "        '--imaging_weighting', 'robust',\n",
    "        '--imaging_robustness', '-0.5',\n",
    "        '--clean_nmajor', '2',\n",
    "        '--clean_algorithm', 'mmclean',\n",
    "        '--clean_scales', '0', '6', '10', '30', '60',\n",
    "        '--clean_fractional_threshold', '0.3',\n",
    "        '--clean_threshold', '0.12e-3',\n",
    "        '--clean_nmoment' ,'5',\n",
    "        '--clean_psf_support', '640',\n",
    "        '--clean_restored_output', 'integrated'\n",
    "    ])"
   ]
  },
  {
   "cell_type": "markdown",
   "id": "5193be94",
   "metadata": {},
   "source": [
    "## Analysis and Comparison\n",
    "\n",
    "toDo"
   ]
  },
  {
   "cell_type": "code",
   "execution_count": null,
   "id": "5ff6d94d-2643-468d-b0ab-a9f72feb62e2",
   "metadata": {
    "tags": []
   },
   "outputs": [],
   "source": [
    "# matplotlib.use(\"Agg\") from rascil_imager.py causes the problem that matplotlib isn't able to plot in the notebook\n",
    "# If you want to plot here, you have to restart the kernel first, otherwise use an imager like \"SAOImage DS9\"\n",
    "image_file = get_pkg_data_filename('visibilities_nmoment5_cip_deconvolved.fits')\n",
    "fits.info(image_file)"
   ]
  },
  {
   "cell_type": "code",
   "execution_count": null,
   "id": "cb378147-a901-46ae-a1e3-2320b94d497b",
   "metadata": {
    "tags": []
   },
   "outputs": [],
   "source": [
    "image_data = fits.getdata(image_file)\n",
    "image_data = np.log(image_data.sum(axis=(0,1)))\n",
    "_ = plt.figure(figsize=(8,6))\n",
    "_ = plt.imshow(image_data, cmap='gray')\n",
    "_ = plt.colorbar()"
   ]
  }
 ],
 "metadata": {
  "interpreter": {
   "hash": "a424f534593172213fc036407833d41a2357dbed8b39ef293519ab55d7a4ebc3"
  },
  "kernelspec": {
   "display_name": "Python 3 (ipykernel)",
   "language": "python",
   "name": "python3"
  },
  "language_info": {
   "codemirror_mode": {
    "name": "ipython",
    "version": 3
   },
   "file_extension": ".py",
   "mimetype": "text/x-python",
   "name": "python",
   "nbconvert_exporter": "python",
   "pygments_lexer": "ipython3",
   "version": "3.9.7"
  }
 },
 "nbformat": 4,
 "nbformat_minor": 5
}<|MERGE_RESOLUTION|>--- conflicted
+++ resolved
@@ -21,11 +21,7 @@
   },
   {
    "cell_type": "code",
-<<<<<<< HEAD
    "execution_count": 1,
-=======
-   "execution_count": 2,
->>>>>>> dfafc313
    "id": "ebaf71c9-53db-4fc7-adc6-6ab0390d812d",
    "metadata": {
     "tags": []
@@ -81,11 +77,7 @@
   },
   {
    "cell_type": "code",
-<<<<<<< HEAD
    "execution_count": 3,
-=======
-   "execution_count": 4,
->>>>>>> dfafc313
    "id": "51f5ede7",
    "metadata": {
     "tags": []
@@ -122,11 +114,7 @@
   },
   {
    "cell_type": "code",
-<<<<<<< HEAD
    "execution_count": 4,
-=======
-   "execution_count": 8,
->>>>>>> dfafc313
    "id": "06c2e94d-e3f1-4cb9-bfc5-5a6cf57459f9",
    "metadata": {
     "tags": []
@@ -180,11 +168,7 @@
   },
   {
    "cell_type": "code",
-<<<<<<< HEAD
    "execution_count": 5,
-=======
-   "execution_count": 9,
->>>>>>> dfafc313
    "id": "59b6d11e",
    "metadata": {
     "tags": []
