--- conflicted
+++ resolved
@@ -1,6 +1,5 @@
 import os.path
 import shutil
-<<<<<<< HEAD
 import os
 from karabo.karabo_resource import KaraboResource
 from karabo.util.FileHandle import FileHandle
@@ -8,12 +7,6 @@
 
 import numpy as np
 
-=======
-import oskar
-from karabo.karabo_resource import KaraboResource
-from karabo.util.FileHandle import FileHandle
-import numpy as np
->>>>>>> 2cd2a0f6
 
 
 class Visibility(KaraboResource):
@@ -32,7 +25,6 @@
         vis = Visibility()
         vis.file = file
         return vis
-<<<<<<< HEAD
 
 
     def combine_spectral_foreground_vis(foreground_vis_file,spectral_vis_output,combined_vis_filepath):
@@ -106,7 +98,7 @@
         return visibility,foreground_cross_correlation,fg_header,fg_handle,fg_block,ff_uu,ff_vv,ff_ww
 
 
-=======
+
     @staticmethod
     def combine_vis(number_of_days:int,visiblity_files:list, combined_vis_filepath:str):
         '''
@@ -152,5 +144,4 @@
             exposure_sec = time_inc[t]
             ms.write_coords(start_row, block.num_baselines, uui[t], vvi[t], wwi[t],
                             exposure_sec, time_inc[t], time_stamp)
-            ms.write_vis(start_row, 0, block.num_channels, block.num_baselines, out_vis[t])
->>>>>>> 2cd2a0f6
+            ms.write_vis(start_row, 0, block.num_channels, block.num_baselines, out_vis[t])