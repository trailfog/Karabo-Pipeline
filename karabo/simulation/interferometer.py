--- conflicted
+++ resolved
@@ -45,7 +45,6 @@
     Class containing all configuration for the Interferometer Simulation.
 
     :ivar ms_path: Path where the resulting measurement set will be stored.
-<<<<<<< HEAD
     :ivar vis_path: Path of the visibility output file containing results of the
                     simulation.
     :ivar channel_bandwidth_hz: The channel width, in Hz, used to simulate bandwidth
@@ -124,32 +123,6 @@
                                reference frequency of the Gaussian beam here.
                                Units = degrees.
     :ivar gauss_ref_freq_hz: IThe reference frequency of the specified FWHM, in Hz.
-=======
-    :ivar vis_path: Path of the visibility output file
-    containing results of the simulation.
-    :ivar channel_bandwidth_hz: The channel width, in Hz, used to
-    simulate bandwidth smearing. (Note that this can be different to the frequency
-    increment if channels do not cover a contiguous frequency range.)
-    :ivar time_average_sec: The correlator time-average duration,
-    in seconds, used to simulate time averaging smearing.
-    :ivar max_time_per_samples: The maximum number of time samples held in memory
-    before being written to disk.
-    :ivar correlation_type: The type of correlations to produce.
-    Any value of Enum CorrelationType
-    :ivar uv_filter_min: The minimum value of the baseline UV length allowed
-    by the filter. Values outside this range are not evaluated.
-    :ivar uv_filter_max: The maximum value of the baseline UV length allowed
-    by the filter. Values outside this range are not evaluated.
-    :ivar uv_filter_units: The units of the baseline UV length filter values.
-    Any value of Enum FilterUnits
-    :ivar force_polarised_ms: If True, always write the Measurment Set in polarised
-    format even if the simulation was run in the single polarisation 'Scalar'
-    (or Stokes-I) mode. If False, the size of the polarisation dimension
-    in the Measurement Set will be determined by the simulation mode.
-    :ivar ignore_w_components: If enabled, baseline W-coordinate component
-    values will be set to 0. This will disable W-smearing.
-    Use only if you know what you're doing!
->>>>>>> d74c344c
     """
 
     def __init__(
@@ -175,7 +148,6 @@
         noise_freq: str = "Range",
         enable_array_beam: bool = False,
         enable_numerical_beam: bool = False,
-<<<<<<< HEAD
         beam_polX: BeamPattern = None,  # currently only considered
         # for `ObservationLong`
         beam_polY: BeamPattern = None,  # currently only considered
@@ -185,12 +157,6 @@
         station_type: str = "Isotropic beam",
         gauss_beam_fwhm_deg: float = 0.0,
         gauss_ref_freq_hz: float = 0.0,
-=======
-        # currently only considered for `ObservationLong`
-        beam_polX: BeamPattern = None,
-        # currently only considered for `ObservationLong`
-        beam_polY: BeamPattern = None,
->>>>>>> d74c344c
     ) -> None:
         self.ms_file: Visibility = Visibility()
         self.vis_path: str = vis_path
@@ -226,13 +192,8 @@
         self, telescope: Telescope, sky: SkyModel, observation: Observation
     ) -> Union[Visibility, List[str]]:
         """
-<<<<<<< HEAD
         Run a single interferometer simulation with the given sky, telescope.png and
         observation settings.
-=======
-        Run a single interferometer simulation with the given sky,
-        telescope.png and observation settings.
->>>>>>> d74c344c
         :param telescope: telescope.png model defining the telescope.png configuration
         :param sky: sky model defining the sky sources
         :param observation: observation settings
@@ -268,15 +229,8 @@
         interferometer_params = self.__get_OSKAR_settings_tree(
             input_telpath=input_telpath
         )
-<<<<<<< HEAD
         # print(interferometer_settings)
         params_total = {**interferometer_params, **observation_params}
-=======
-        telescope.get_OSKAR_telescope()
-        settings1 = {**interferometer_settings, **observation_settings}
-        # settings["telescope"] = {"input_directory": telescope.path, "station_type":
-        # 'Aperture array', "aperture_array/element_pattern/enable_numerical": True}
->>>>>>> d74c344c
         setting_tree = oskar.SettingsTree("oskar_sim_interferometer")
         setting_tree.from_dict(params_total)
 
@@ -313,17 +267,14 @@
                 if len(files_existing) > 0:
                     print("Some example files to remove/replace:")
                     print(f"{[*vis_files_existing[:3],*ms_files_existing[:3]]}")
-<<<<<<< HEAD
                     msg = f'Found already existing "beam_vis_*.vis" and ' \
                           f'"beam_vis_*.ms" files inside {self.vis_path}, \
                         Do you want to replace remove/replace them? [y/N]'
-=======
                     msg = (
                         'Found already existing "beam_vis_*.vis" and '
                         + f'beam_vis_*.ms" files inside {self.vis_path}, \
                         + Do you want to replace remove/replace them? [y/N]'
                     )
->>>>>>> d74c344c
                     ans = input_wrapper(msg=msg, ret="y")
                     if ans != "y":
                         sys.exit(0)
@@ -333,13 +284,8 @@
                             for file_name in files_existing
                         ]
                         print(
-<<<<<<< HEAD
-                            f'Removed {len(files_existing)} file(s) matching '
-                            f'the glob pattern "beam_vis_*.vis" and "beam_vis_*.ms"!'
-=======
                             f"Removed {len(files_existing)} file(s) matching the "
                             + 'glob pattern "beam_vis_*.vis" and "beam_vis_*.ms"!'
->>>>>>> d74c344c
                         )
             else:
                 os.makedirs(self.vis_path, exist_ok=True)
@@ -435,12 +381,7 @@
                 "station_type": self.station_type,
                 "aperture_array/array_pattern/enable": self.enable_array_beam,
                 "aperture_array/array_pattern/normalise": True,
-<<<<<<< HEAD
-                "aperture_array/element_pattern/enable_numerical":
-                    self.enable_numerical_beam,
-=======
                 "aperture_array/element_pattern/enable_numerical": self.enable_numerical_beam,  # noqa
->>>>>>> d74c344c
                 "aperture_array/element_pattern/normalise": True,
                 "aperture_array/element_pattern/taper/type": "None",
                 "gaussian_beam/fwhm_deg": self.gauss_beam_fwhm_deg,
