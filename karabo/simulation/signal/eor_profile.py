"""EoR profile simulation."""

<<<<<<< HEAD
from typing import Optional
=======
from typing import Annotated, Literal, Optional, Union
>>>>>>> 12ed4855

import matplotlib.pyplot as plt
import numpy as np
from matplotlib.figure import Figure
from matplotlib.ticker import FuncFormatter

from karabo.simulation.signal.typing import EoRProfileT


class EoRProfile:
    """
    EoR profile simulation.

    Examples
    --------
    >>> eor = EoRProfile.simulate()
    >>> EoRProfile.plot(eor)
    >>> plt.show()
    """

    t_s = 0.068
    """Spin temperature [Kelvin]."""

    t_gamma = 2.73
    """Cosmic microwave background temperature [Kelvin]."""

    omega_b = 0.05
    """Baryon density parameter."""

    omega_m = 0.31
    """Matter density parameter."""

    delta_m = 0
    """Density contrast of matter."""

    hubble_constant = 0.7
    """Hubble constant."""

    hubble_param = hubble_constant * 100
    """Hubble parameter [km/s/Mpc]."""

    frequency_21cm = 1420.405751768e6
    """Frequency of the 21cm signal [Hz]."""

    @classmethod
    def simulate(
        cls,
        x_hi: float = 0.1,
        dv_r_over_dr: float = 0,
        f_range: tuple[int, int] = (1e6, 200e6),
        plot_points: Union[float, int] = 1e6,
    ) -> EoRProfileT:
        """
        Calculate the approximate evolution of fluctuations in the 21cm brightness.

        Implemented per https://arxiv.org/pdf/1602.02351.pdf, equation (1)

        Parameters
        ----------
        x_hi : float, optional
            Neutral hydrogen fraction, by default 0.1
        dv_r_over_dr : float, optional
            ???. By default 0
        f_range : tuple[float, float], optional
            Frequency range to plot in [Hz]. by default (2, 200e6)
        plot_points : float | int, optional
            How many points to be plotted, by default 1e6

        Returns
        -------
        EoRProfileT
            An array of the shape (floor((f_end - f_start) / step_size), 2), containing
            the frequency in the first column and the corresponding EoR profile in the
            second.
        """
        freq_range = np.linspace(*f_range, num=int(plot_points))
        z_range = (EoRProfile.frequency_21cm / freq_range) - 1

        eor_profile = (
            27
            * x_hi
            * (1 + cls.delta_m)
            * (cls.hubble_param / (dv_r_over_dr + cls.hubble_param))
            * (1 - cls.t_gamma / cls.t_s)
            * (((1 + z_range) / 10) * (0.15 / (cls.omega_m * cls.hubble_constant)))
            ** (1 / 2)
            * ((cls.omega_b * cls.hubble_constant) / 0.023)
        )

        return np.stack((freq_range, eor_profile), axis=-1)

    @classmethod
    def plot(cls, profile: Optional[EoRProfileT] = None) -> Figure:
        """
        Plot the fluctuation profile of the 21cm signal.

        Parameters
        ----------
        profile : Optional[EoRProfileT], optional
            An optional profile to be plotted. If not given, a default EoR profile will
            be plotted. By default None.

        Returns
        -------
        Figure
            The plotted figure of the 21cm signal.
        """
        if profile is None:
            profile = cls.simulate()

        redshift = profile[:, 0]
        delta_tb = profile[:, 1]

        fig, ax = plt.subplots(nrows=1, ncols=1, figsize=(16, 6))
        ax.set_title("Fluctuation profile")
        ax.plot(redshift / 1e6, delta_tb / 1e3)
        ax.set_xlabel("Frequency [MHz]")
        ax.set_ylabel("Brightness [mK]")
        ax.grid()

        ax.xaxis.set_major_formatter(FuncFormatter(lambda y, _: f"{y:g}"))
        ax.xaxis.set_minor_formatter(FuncFormatter(lambda y, _: f"{y:g}"))

        return fig


if __name__ == "__main__":
    eor = EoRProfile.simulate()
    EoRProfile.plot(eor)
    plt.show()<|MERGE_RESOLUTION|>--- conflicted
+++ resolved
@@ -1,10 +1,6 @@
 """EoR profile simulation."""
 
-<<<<<<< HEAD
-from typing import Optional
-=======
-from typing import Annotated, Literal, Optional, Union
->>>>>>> 12ed4855
+from typing import Optional, Union
 
 import matplotlib.pyplot as plt
 import numpy as np
@@ -70,7 +66,7 @@
             ???. By default 0
         f_range : tuple[float, float], optional
             Frequency range to plot in [Hz]. by default (2, 200e6)
-        plot_points : float | int, optional
+        plot_points : Union[float, int], optional
             How many points to be plotted, by default 1e6
 
         Returns
