--- conflicted
+++ resolved
@@ -139,11 +139,7 @@
         x_label: str = "RA [°]",
         y_label: str = "DEC [°]",
         bar_label: str = "Temperature [K]",
-<<<<<<< HEAD
-        log_img: bool = False,
-=======
         log_bar: bool = False,
->>>>>>> 486c05b5
     ) -> Figure:
         """
         Plot a general image with a temperature.
@@ -162,14 +158,8 @@
             Label to be plotted along the Y-axis.
         bar_label: str
             Label for the colour bar.
-<<<<<<< HEAD
-        log_img : bool, optional
-            If the image should undergo a log transformation before being plotted, by
-            default False
-=======
         log_bar : bool, optional
             If the colour bar should have a symmetric log norm applied.
->>>>>>> 486c05b5
 
         Returns
         -------
@@ -179,12 +169,6 @@
         fig, ax = plt.subplots(1, 1)
 
         data = img.data
-<<<<<<< HEAD
-        if log_img:
-            data = np.log(data)
-
-        im = ax.imshow(data, origin="lower")
-=======
         add_kwargs: dict[str, Any] = {}
         if log_bar:
             add_kwargs["norm"] = colors.SymLogNorm(
@@ -192,7 +176,6 @@
             )
 
         im = ax.imshow(data, origin="lower", **add_kwargs)
->>>>>>> 486c05b5
         plt.colorbar(im, ax=ax, label=bar_label)
 
         x_pos = np.linspace(0, img.data.shape[0] - 1, tick_count)
@@ -213,7 +196,6 @@
 
         fig.suptitle(title)
 
-<<<<<<< HEAD
         return fig
 
 
@@ -334,6 +316,4 @@
         ax3.pcolormesh(x, y, 1 - xhii_stitch[0], cmap="jet")
         ax3.contour(mask_xhi[0], colors="lime", extent=[0, box_dims, 0, box_dims])
 
-=======
->>>>>>> 486c05b5
         return fig