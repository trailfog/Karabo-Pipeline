import enum
import os
import subprocess

import eidos
import numpy as np
from eidos.create_beam import zernike_parameters
from eidos.spatial import recon_par
from katbeam import JimBeam
from matplotlib import pyplot as plt

from karabo.util.FileHandle import FileHandle
from karabo.util.data_util import get_module_path_of_module


class PolType(enum.Enum):
    X = ("X",)
    Y = ("Y",)
    XY = "XY"


class BeamPattern:
    """
    :param
    """

    def __init__(self, cst_file_path):
        self.cst_file_path = cst_file_path

<<<<<<< HEAD
    def fit_elements(self, telescope, freq_hz=0, pol_type=PolType.XY, avg_frac_error=0.005):
        content = "[General] \n" \
                  "app=oskar_fit_element_data \n" \
                  "\n" \
                  "[element_fit] \n" \
                  f"input_cst_file={self.cst_file_path} \n" \
                  f"frequency_hz={freq_hz} \n" \
                  f"average_fractional_error={avg_frac_error} \n" \
                  f"pol_type={pol_type.value[0]} \n" \
                  f"output_directory={telescope.file} \n"

        test = os.listdir(telescope.file)

        for item in test:
            if item.endswith(".bin"):
                os.remove(os.path.join(telescope.file, item))
=======
    def fit_elements(
        self, telescope, freq_hz=0, pol_type=PolType.XY, avg_frac_error=0.005
    ):
        content = (
            "[General] \n"
            "app=oskar_fit_element_data \n"
            "\n"
            "[element_fit] \n"
            f"input_cst_file={self.cst_file_path} \n"
            f"frequency_hz={freq_hz} \n"
            f"average_fractional_error={avg_frac_error} \n"
            f"pol_type={pol_type.value[0]} \n"
            f"output_directory={telescope.config_path} \n"
        )

        test = os.listdir(telescope.config_path)

        for item in test:
            if item.endswith(".bin"):
                os.remove(os.path.join(telescope.config_path, item))
>>>>>>> 656d67de

        settings_file = FileHandle()
        settings_file.file.write(content)
        settings_file.file.flush()

        fit_data_process = subprocess.Popen(
            ["oskar_fit_element_data", f"{settings_file.path}"]
        )
        fit_data_process.communicate()

    def make_cst_from_arr(self, arr, output_file_path):
        """
        Takes array of dimensions (*,8), and returns a cst files
        :param arr:
        :return:  cst file with given output filename
        """
<<<<<<< HEAD
        line1 = 'Theta [deg.]  Phi   [deg.]  Abs(Dir.)[dBi   ]   Abs(Theta)[dBi   ]  Phase(Theta)[deg.]  Abs(Phi  )[dBi   ]  Phase(Phi  )[deg.]  Ax.Ratio[dB    ]    '
        line2 = '------------------------------------------------------------------------------------------------------------------------------------------------------'
        np.savetxt(str(output_file_path) + '.cst', arr, delimiter=" ", header=line1 + "\n" + line2, comments='')

=======
        line1 = "Theta [deg.]  Phi   [deg.]  Abs(Dir.)[dBi   ]   Horiz(Abs)[dBi   ]  Horiz(Phase)[deg.]  Vert(Abs)[dBi   ]  Vert(Phase )[deg. ]  Ax.Ratio[dB    ]  "
        line2 = "------------------------------------------------------------------------------------------------------------------------------------------------------"
        np.savetxt(
            str(output_file_path) + ".cst",
            arr,
            delimiter=" ",
            header=line1 + "\n" + line2,
            comments="",
        )

    @staticmethod
>>>>>>> 656d67de
    def get_meerkat_uhfbeam(f, pol, beamextent):
        """

        :param pol:
        :param beamextent:
        :return:
        """
        beam = JimBeam("MKAT-AA-UHF-JIM-2020")
        freqlist = beam.freqMHzlist
        margin = np.linspace(-beamextent / 2.0, beamextent / 2.0, int(beamextent * 2))
        x, y = np.meshgrid(margin, margin)
        freqMHz_idx = np.where(
            freqlist == freqlist.flat[np.abs(freqlist - f).argmin()]
        )[0][0]
        freqMHz = freqlist[freqMHz_idx]
        if pol == "H":
            beampixels = beam.HH(x, y, freqMHz)
        elif pol == "V":
            beampixels = beam.VV(x, y, freqMHz)
        else:
            beampixels = beam.I(x, y, freqMHz)
            pol = "I"
        return beampixels

    @staticmethod
    def get_eidos_holographic_beam(npix, ch, dia, thres, mode="AH"):
        """
        Returns beam
        """
        if mode == "AH":
            meerkat_beam_coeff_ah = f"{get_module_path_of_module(eidos)}/data/meerkat_beam_coeffs_ah_zp_dct.npy"
            params, freqs = zernike_parameters(meerkat_beam_coeff_ah, npix, dia, thres)
            B = recon_par(params[ch, :])
        if mode == "EM":
            meerkat_beam_coeff_em = f"{get_module_path_of_module(eidos)}/data/meerkat_beam_coeffs_em_zp_dct.npy"
            params, freqs = zernike_parameters(meerkat_beam_coeff_em, npix, dia, thres)
            B = recon_par(params[ch, :])
        return B

    @staticmethod
    def show_eidos_beam(B_ah, path=None):
        f, ax = plt.subplots(2, 2)
        ax00 = ax[0, 0]
        ax01 = ax[0, 1]
        ax10 = ax[1, 0]
        ax11 = ax[1, 1]
        ax00.imshow(
            10 * np.log10(np.abs(B_ah[0, 0])),
            aspect="auto",
            origin="lower",
            extent=[-5, 5, -5, 5],
        )
        ax00.set_title("E$_{00}^{h}$")
        ax01.imshow(
            10 * np.log10(np.abs(B_ah[0, 1])),
            aspect="auto",
            origin="lower",
            extent=[-5, 5, -5, 5],
        )
        ax01.set_title("E$_{01}^{h}$")
        ax10.imshow(
            10 * np.log10(np.abs(B_ah[1, 0])),
            aspect="auto",
            origin="lower",
            extent=[-5, 5, -5, 5],
        )
        ax10.set_title("E$_{10}^{h}$")
        im = ax11.imshow(
            10 * np.log10(np.abs(B_ah[1, 1])),
            aspect="auto",
            origin="lower",
            extent=[-5, 5, -5, 5],
        )
        ax11.set_title("E$_{11}^{h}$")
        ax10.set_xlabel("Deg")
        ax00.set_ylabel("Deg")
        ax11.set_xlabel("Deg")
        ax10.set_ylabel("Deg")
        plt.colorbar(im)
        if path:
            plt.savefig(path)
        plt.show()

    @staticmethod
    def eidos_lineplot(B_ah, B_em, npix, path=None):
        f, ax = plt.subplots(2, 1)
        ax0 = ax[0]
        ax1 = ax[1]
        ax0.plot(
            np.linspace(-5, 5, npix),
            10 * np.log10(np.abs(B_ah[0, 0]))[250],
            "o-",
            label="AH",
        )
        ax0.plot(
            np.linspace(-5, 5, npix),
            10 * np.log10(np.abs(B_em[0, 0]))[250],
            "o-",
            label="EM",
        )
        ax1.plot(
            np.linspace(-5, 5, npix),
            10 * np.log10(np.abs(B_em[0, 0]))[250]
            - 10 * np.log10(np.abs(B_ah[0, 0]))[250],
            "o-",
            label="Residual",
        )
        ax1.set_xlabel("Distance from center (deg)")
        ax0.set_ylabel("Power (dB)")
        ax0.legend()
        if path:
            plt.savefig(path)
        plt.show()

    @staticmethod
    def show_kat_beam(beampixels, beamextent, freq, pol, path=None):
        """

        :param beamextent:
        :param freq:
        :param pol:
        :return:
        """
        plt.imshow(
            beampixels,
            extent=[-beamextent / 2, beamextent / 2, -beamextent / 2, beamextent / 2],
        )
        plt.title("%s pol beam\nfor %s at %dMHz" % (pol, "", freq))
        plt.xlabel("deg")
        plt.ylabel("deg")
        plt.colorbar()
        if path:
            plt.savefig(path)
        plt.show()

<<<<<<< HEAD
    def plot_beam(self, theta, phi, absdir):
=======
    def plot_beam(self, theta, phi, absdir, path=None):
>>>>>>> 656d67de
        """

        :param theta: in radians
        :param phi: in radian
        :param absdir: in DBs
        :return: polar plot
        """
        fig = plt.figure()
        ax = fig.add_axes([0.1, 0.1, 0.8, 0.8], polar=True)
<<<<<<< HEAD
        ax.pcolormesh(phi, theta, absdir)  # TODO (Add check for this) X,Y & data2D must all be same dimensions
=======
        ax.pcolormesh(
            phi, theta, absdir
        )  # TODO (Add check for this) X,Y & data2D must all be same dimensions
        if path:
            plt.savefig(path)
>>>>>>> 656d67de
        plt.show()<|MERGE_RESOLUTION|>--- conflicted
+++ resolved
@@ -27,24 +27,6 @@
     def __init__(self, cst_file_path):
         self.cst_file_path = cst_file_path
 
-<<<<<<< HEAD
-    def fit_elements(self, telescope, freq_hz=0, pol_type=PolType.XY, avg_frac_error=0.005):
-        content = "[General] \n" \
-                  "app=oskar_fit_element_data \n" \
-                  "\n" \
-                  "[element_fit] \n" \
-                  f"input_cst_file={self.cst_file_path} \n" \
-                  f"frequency_hz={freq_hz} \n" \
-                  f"average_fractional_error={avg_frac_error} \n" \
-                  f"pol_type={pol_type.value[0]} \n" \
-                  f"output_directory={telescope.file} \n"
-
-        test = os.listdir(telescope.file)
-
-        for item in test:
-            if item.endswith(".bin"):
-                os.remove(os.path.join(telescope.file, item))
-=======
     def fit_elements(
         self, telescope, freq_hz=0, pol_type=PolType.XY, avg_frac_error=0.005
     ):
@@ -65,7 +47,6 @@
         for item in test:
             if item.endswith(".bin"):
                 os.remove(os.path.join(telescope.config_path, item))
->>>>>>> 656d67de
 
         settings_file = FileHandle()
         settings_file.file.write(content)
@@ -82,12 +63,6 @@
         :param arr:
         :return:  cst file with given output filename
         """
-<<<<<<< HEAD
-        line1 = 'Theta [deg.]  Phi   [deg.]  Abs(Dir.)[dBi   ]   Abs(Theta)[dBi   ]  Phase(Theta)[deg.]  Abs(Phi  )[dBi   ]  Phase(Phi  )[deg.]  Ax.Ratio[dB    ]    '
-        line2 = '------------------------------------------------------------------------------------------------------------------------------------------------------'
-        np.savetxt(str(output_file_path) + '.cst', arr, delimiter=" ", header=line1 + "\n" + line2, comments='')
-
-=======
         line1 = "Theta [deg.]  Phi   [deg.]  Abs(Dir.)[dBi   ]   Horiz(Abs)[dBi   ]  Horiz(Phase)[deg.]  Vert(Abs)[dBi   ]  Vert(Phase )[deg. ]  Ax.Ratio[dB    ]  "
         line2 = "------------------------------------------------------------------------------------------------------------------------------------------------------"
         np.savetxt(
@@ -99,7 +74,6 @@
         )
 
     @staticmethod
->>>>>>> 656d67de
     def get_meerkat_uhfbeam(f, pol, beamextent):
         """
 
@@ -235,11 +209,7 @@
             plt.savefig(path)
         plt.show()
 
-<<<<<<< HEAD
-    def plot_beam(self, theta, phi, absdir):
-=======
     def plot_beam(self, theta, phi, absdir, path=None):
->>>>>>> 656d67de
         """
 
         :param theta: in radians
@@ -249,13 +219,9 @@
         """
         fig = plt.figure()
         ax = fig.add_axes([0.1, 0.1, 0.8, 0.8], polar=True)
-<<<<<<< HEAD
-        ax.pcolormesh(phi, theta, absdir)  # TODO (Add check for this) X,Y & data2D must all be same dimensions
-=======
         ax.pcolormesh(
             phi, theta, absdir
         )  # TODO (Add check for this) X,Y & data2D must all be same dimensions
         if path:
             plt.savefig(path)
->>>>>>> 656d67de
         plt.show()