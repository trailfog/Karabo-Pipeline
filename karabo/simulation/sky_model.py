import copy
import enum
<<<<<<< HEAD
=======
import logging
>>>>>>> 5aff0f2d
import math
from typing import Callable, Tuple

import matplotlib.pyplot as plt
import numpy
import numpy as np
import numpy.typing as npt
import oskar
import pandas as pd
from astropy import units as u
from astropy import wcs as awcs
from astropy.table import Table
from astropy.visualization.wcsaxes import SphericalCircle
<<<<<<< HEAD

from karabo.data.external_data import GLEAMSurveyDownloadObject
from karabo.util.hdf5_util import get_healpix_image, convert_healpix_2_radec
=======
from astropy.coordinates import SkyCoord

from karabo.data.external_data import (
    GLEAMSurveyDownloadObject,
    MIGHTEESurveyDownloadObject,
)
from karabo.error import KaraboError
from karabo.util.hdf5_util import get_healpix_image, convert_healpix_2_radec
from karabo.util.math_util import get_poisson_disk_sky
>>>>>>> 5aff0f2d
from karabo.util.plotting_util import get_slices


class Polarisation(enum.Enum):
<<<<<<< HEAD
    STOKES_I = 0,
    STOKES_Q = 1,
    STOKES_U = 2,
=======
    STOKES_I = (0,)
    STOKES_Q = (1,)
    STOKES_U = (2,)
>>>>>>> 5aff0f2d
    STOKES_V = 3


class SkyModel:
    """
    Class containing all information of the to be observed Sky.

    :ivar sources:  List of all point sources in the sky.
                    A single point source consists of:

                    - right ascension (deg)
                    - declination (deg)
                    - stokes I Flux (Jy)
                    - stokes Q Flux (Jy): defaults to 0
                    - stokes U Flux (Jy): defaults to 0
                    - stokes V Flux (Jy): defaults to 0
                    - reference_frequency (Hz): defaults to 0
                    - spectral index (N/A): defaults to 0
                    - rotation measure (rad / m^2): defaults to 0
                    - major axis FWHM (arcsec): defaults to 0
                    - minor axis FWHM (arcsec): defaults to 0
                    - position angle (deg): defaults to 0
                    - source id (object): defaults to None

    """

    def __init__(self, sources: np.ndarray = None, wcs: awcs = None, nside: int = 0):
        """
        Initialization of a new SkyModel

        :param sources: Adds point sources
        :param wcs: world coordinate system
        """
        self.num_sources: int = 0
        self.shape: tuple = (0, 0)
        self.sources: np.ndarray = None
        self.wcs: awcs = wcs
        self.sources_m = 13
        if sources is not None:
            self.add_point_sources(sources)

    def __get_empty_sources(self, n_sources):
        empty_sources = np.hstack(
            (
                np.zeros((n_sources, self.sources_m - 1)),
                np.array([[None] * n_sources]).reshape(-1, 1),
            )
        )
        return empty_sources

    def add_point_sources(self, sources: np.ndarray):
        """
        Add new point sources to the sky model.

        :param sources: Array-like with shape (number of sources, 13). Each row representing one source.
                        The indices in the second dimension of the array correspond to:

                        - [0] right ascension (deg)-
                        - [1] declination (deg)
                        - [2] stokes I Flux (Jy)
                        - [3] stokes Q Flux (Jy): defaults to 0
                        - [4] stokes U Flux (Jy): defaults to 0
                        - [5] stokes V Flux (Jy): defaults to 0
                        - [6] reference_frequency (Hz): defaults to 0
                        - [7] spectral index (N/A): defaults to 0
                        - [8] rotation measure (rad / m^2): defaults to 0
                        - [9] major axis FWHM (arcsec): defaults to 0
                        - [10] minor axis FWHM (arcsec): defaults to 0
                        - [11] position angle (deg): defaults to 0
                        - [12] source id (object): defaults to None

        """
        if len(sources.shape) > 2:
            return
        if 2 < sources.shape[1] < self.sources_m + 1:
            if sources.shape[1] < self.sources_m:
                # if some elements are missing fill them up with zeros except `source_id`
                missing_shape = self.sources_m - sources.shape[1]
                fill = self.__get_empty_sources(sources.shape[0])
                fill[:, :-missing_shape] = sources
                sources = fill
            if self.sources is not None:
                self.sources = np.vstack((self.sources, sources))
            else:
                self.sources = sources
            self.__update_sky_model()

    def add_point_source(
        self,
        right_ascension: float,
        declination: float,
        stokes_I_flux: float,
        stokes_Q_flux: float = 0,
        stokes_U_flux: float = 0,
        stokes_V_flux: float = 0,
        reference_frequency: float = 0,
        spectral_index: float = 0,
        rotation_measure: float = 0,
        major_axis_FWHM: float = 0,
        minor_axis_FWHM: float = 0,
        position_angle: float = 0,
        source_id: object = None,
    ):
        """
        Add a single new point source to the sky model.

        :param right_ascension:
        :param declination:
        :param stokes_I_flux:
        :param stokes_Q_flux:
        :param stokes_U_flux:
        :param stokes_V_flux:
        :param reference_frequency:
        :param spectral_index:
        :param rotation_measure:
        :param major_axis_FWHM:
        :param minor_axis_FWHM:
        :param position_angle:
        :param source_id:
        """
        new_sources = np.array(
            [
                [
                    right_ascension,
                    declination,
                    stokes_I_flux,
                    stokes_Q_flux,
                    stokes_U_flux,
                    stokes_V_flux,
                    reference_frequency,
                    spectral_index,
                    rotation_measure,
                    major_axis_FWHM,
                    minor_axis_FWHM,
                    position_angle,
                    source_id,
                ]
            ]
        )
        if self.sources is not None:
            self.sources = np.vstack(self.sources, new_sources)
        else:
            self.sources = new_sources
        self.__update_sky_model()

    def write_to_file(self, path: str) -> None:
        self.save_sky_model_as_csv(path)

    @staticmethod
    def read_from_file(path: str) -> any:
        """
        Read a CSV file in to create a SkyModel.
        The CSV should have the following columns

        - right ascension (deg)
        - declination (deg)
        - stokes I Flux (Jy)
        - stokes Q Flux (Jy): if no information available, set to 0
        - stokes U Flux (Jy): if no information available, set to 0
        - stokes V Flux (Jy): if no information available, set to 0
        - reference_frequency (Hz): if no information available, set to 0
        - spectral index (N/A): if no information available, set to 0
        - rotation measure (rad / m^2): if no information available, set to 0
        - major axis FWHM (arcsec): if no information available, set to 0
        - minor axis FWHM (arcsec): if no information available, set to 0
        - position angle (deg): if no information available, set to 0
        - source id (object): if no information available, set to None

        :param path: file to read in
        :return: SkyModel
        """
        dataframe = pd.read_csv(path)
        if dataframe.ndim < 2:
            raise KaraboError(
                f"CSV doesnt have enough dimensions to hold the necessary information: Dimensions: {dataframe.ndim}"
            )

        if dataframe.shape[1] < 3:
            raise KaraboError(
                f"CSV does not have the necessary 3 basic columns (RA, DEC and STOKES I)"
            )

        if dataframe.shape[1] < 13:
            logging.info(
                f"The CSV only holds {dataframe.shape[1]} columns."
                f" Extra {13 - dataframe.shape[1]} columns will be filled with defaults."
            )

        if dataframe.shape[1] >= 13:
            logging.info(
                f"CSV has {dataframe.shape[1] - 13} too many rows. The extra rows will be cut off."
            )

        sources = dataframe.to_numpy()
        sky = SkyModel(sources)
        return sky

    def to_array(self, with_obj_ids: bool = False) -> np.ndarray:
        """
        Gets the sources as np.ndarray

        :param with_obj_ids: Option whether object ids should be included or not

        :return: the sources of the SkyModel as np.ndarray
        """
        if with_obj_ids:
            return self[:]
        else:
            return self[:, :-1]

    def filter_by_radius(
        self,
        inner_radius_deg: float,
        outer_radius_deg: float,
        ra0_deg: float,
        dec0_deg: float,
    ):
        """
        Filters the sky according the an inner and outer circle from the phase center

        :param inner_radius_deg: Inner radius in degrees
        :param outer_radius_deg: Outer raidus in degrees
        :param ra0_deg: Phase center right ascention
        :param dec0_deg: Phase center declination
        :return sky: Filtered copy of the sky
        """
        copied_sky = copy.deepcopy(self)
        inner_circle = SphericalCircle(
            (ra0_deg * u.deg, dec0_deg * u.deg), inner_radius_deg * u.deg
        )
        outer_circle = SphericalCircle(
            (ra0_deg * u.deg, dec0_deg * u.deg), outer_radius_deg * u.deg
        )
        outer_sources = outer_circle.contains_points(copied_sky[:, 0:2]).astype("int")
        inner_sources = inner_circle.contains_points(copied_sky[:, 0:2]).astype("int")
        filtered_sources = np.array(outer_sources - inner_sources, dtype="bool")
        filtered_sources_idxs = np.where(filtered_sources == True)[0]
        copied_sky.sources = copied_sky.sources[filtered_sources_idxs]
        copied_sky.__update_sky_model()
        return copied_sky

    def filter_by_flux(self, min_flux_jy: float, max_flux_jy: float):
        """
        Filters the sky using the Stokes-I-flux
        Values outside the range are removed

        :param min_flux_jy: Minimum flux in Jy
        :param max_flux_jy: Maximum flux in Jy
        """
        stokes_I_flux = self[:, 2]
        filtered_sources_idxs = np.where(
            np.logical_and(stokes_I_flux <= max_flux_jy, stokes_I_flux >= min_flux_jy)
        )[0]
        self.sources = self.sources[filtered_sources_idxs]
        self.__update_sky_model()

    def filter_by_frequency(self, min_freq: float, max_freq: float):
        """
        Filters the sky using the referency frequency in Hz

        :param min_freq: Minimum frequency in Hz
        :param max_freq: Maximum frequency in Hz
        """
        freq = self[:, 6]
        filtered_sources_idxs = np.where(
            np.logical_and(freq <= max_freq, freq >= min_freq)
        )[0]
        self.sources = self.sources[filtered_sources_idxs]
        self.__update_sky_model()

    def get_wcs(self) -> awcs:
        """
        Gets the currently active world coordinate system astropy.wcs
        For details see https://docs.astropy.org/en/stable/wcs/index.html

        :return: world coordinate system
        """
        return self.wcs

    def set_wcs(self, wcs: awcs):
        """
        Sets a new world coordinate system astropy.wcs
        For details see https://docs.astropy.org/en/stable/wcs/index.html

        :param wcs: world coordinate system
        """
        self.wcs = wcs

    def setup_default_wcs(self, phase_center: list = [0, 0]) -> awcs:
        """
        Defines a default world coordinate system astropy.wcs
        For more details see https://docs.astropy.org/en/stable/wcs/index.html

        :param phase_center: ra-dec location

        :return: wcs
        """
        w = awcs.wcs.WCS(naxis=2)
        w.wcs.crpix = [0, 0]  # coordinate reference pixel per axis
        w.wcs.cdelt = [-1, 1]  # coordinate increments on sphere per axis
        w.wcs.crval = phase_center
        w.wcs.ctype = ["RA---AIR", "DEC--AIR"]  # coordinate axis type
        self.wcs = w
        return w

    @staticmethod
    def get_fits_catalog(path: str) -> Table:
        """
        Gets astropy.table.table.Table from a .fits catalog

        :param path: Location of the .fits file

        :return: fits catalog
        """
        return Table.read(path)

    def explore_sky(
        self,
        phase_center: np.ndarray = np.array([0, 0]),
        xlim: tuple = (-1, 1),
        ylim: tuple = (-1, 1),
        figsize: tuple = (6, 6),
        title: str = "",
        xlabel: str = "",
        ylabel: str = "",
        s: float = 20,
        cfun: Callable = np.log10,
        cmap: str = "plasma",
        cbar_label: str = "",
        with_labels: bool = False,
        wcs: awcs = None,
    ):
        """
        A scatter plot of y vs. x of the point sources of the SkyModel

        :param phase_center:
        :param xlim: limit of plot in degrees from phase centre in x direction
        :param ylim: limit of plot in degrees from phase centre in y direction
        :param figsize: figure size
        :param title: plot titble
        :param xlabel: xlabel override
        :param ylabel: ylabel override
        :param s: size of scatter points
        :param cfun: color function
        :param cmap: color map
        :param cbar_label: color bar label
        :param with_labels: Plots object ID's if set
        :param wcs: If you want to use a custom astropy.wcs, ignores phase_center if set
        """
        if wcs is None:
            wcs = self.setup_default_wcs(phase_center)
        px, py = wcs.wcs_world2pix(self[:, 0], self[:, 1], 1)  # ra-dec transformation

        flux, vmin, vmax = None, None, None
        if cmap is not None and cfun is not None:
            flux = self[:, 2]
            flux = cfun(flux)
            vmin, vmax = np.min(flux), np.max(flux)
        else:  # set both to None if one of them is None
            cfun = None
            cmap = None

        slices = get_slices(wcs)

        fig, ax = plt.subplots(
            figsize=figsize, subplot_kw=dict(projection=wcs, slices=slices)
        )
        sc = ax.scatter(px, py, s=s, c=flux, cmap=cmap, vmin=vmin, vmax=vmax)

        if with_labels:
            for i, txt in enumerate(self[:, -1]):
                ax.annotate(txt, (px[i], py[i]))

        plt.axis("equal")
        plt.colorbar(sc, label=cbar_label)
        plt.title(title)
        plt.xlim(xlim)
        plt.ylim(ylim)
        plt.xlabel(xlabel)
        plt.ylabel(ylabel)
        plt.show()

    def plot_sky(self, phase_center: Tuple[float, float] = (0, 0)):
        if self.wcs is None:
            self.setup_default_wcs(phase_center)

        slices = get_slices(self.wcs)
        data = self[:, 0:3]
        flux = data[:, 2]
        log_flux = np.log10(flux)
        radec = SkyCoord([data[:,0]], [data[:,1]], frame='icrs', unit='deg')
        x,y=self.wcs.world_to_pixel(radec)
        plt.subplot(projection=self.wcs, slices=slices)
        sc = plt.scatter(
            x,
            y,
            s=0.5,
            c=log_flux,
            cmap="plasma",
            vmin=np.min(log_flux),
            vmax=np.max(log_flux),
        )
        plt.axis("equal")
        plt.xlabel("x direction cosine")
        plt.ylabel("y direction cosine")
        plt.colorbar(sc, label="Log10(Stokes I flux [Jy])")
        plt.show()

    def get_OSKAR_sky(self) -> oskar.Sky:
        """
        Get OSKAR sky model object from the defined Sky Model

        :return: oskar sky model
        """
        return oskar.Sky.from_array(self[:, :-1])

    @staticmethod
<<<<<<< HEAD
    def read_healpix_file_to_sky_model_array(file, channel, polarisation: Polarisation) -> np.ndarray:
=======
    def read_healpix_file_to_sky_model_array(
        file, channel, polarisation: Polarisation
    ) -> np.ndarray:
>>>>>>> 5aff0f2d
        """
        Read a healpix file in hdf5 format.
        The file should have the map keywords:

        :param file: hdf5 file path (healpix format)
        :param channel: Channels of observation (between 0 and maximum numbers of channels of observation)
        :param polarisation: 0 = Stokes I, 1 = Stokes Q, 2 = Stokes U, 3 = Stokes  V
        :return:
        """
        arr = get_healpix_image(file)
        filtered = arr[channel][polarisation.value]
        ra, dec, nside = convert_healpix_2_radec(filtered)
        size = len(ra)
        return np.vstack((ra, dec, filtered)).transpose(), nside

    def __update_sky_model(self):
        """
        Updates instance variables of the SkyModel
        """
        self.num_sources = self.sources.shape[0]
        self.shape = self.sources.shape

    def __getitem__(self, key):
        """
        Allows to get access to self.sources in an np.ndarray like manner
        If casts the selected array/scalar to float64 if possible (usually if source_id is not selected)

        :param key: slice key

        :return: sliced self.sources
        """
        sources = self.sources[key]
        try:
            sources = np.float64(sources)
        except ValueError:
            pass  # nothing toDo here
        return sources

    def __setitem__(self, key, value):
        """
        Allows to set values in an np.ndarray like manner

        :param key: slice key
        :param value: values to store
        """
        if self.sources is None:
            self.sources = self.__get_empty_sources(len(value))
        self.sources[key] = value

    def save_sky_model_as_csv(self, path: str):
        """
        Save source array into a csv.
        :param path: path to save the csv file in.
        """
        pd.DataFrame(self.sources).to_csv(
            path,
            index=False,
            header=[
                "right ascension (deg)",
                "declination (deg)",
                "stokes I Flux (Jy)",
                "stokes Q Flux (Jy)",
                "stokes U Flux (Jy)",
                "stokes V Flux (Jy)",
                "reference_frequency (Hz)",
                "spectral index (N/A)",
                "rotation measure (rad / m^2)",
                "major axis FWHM (arcsec)",
                "minor axis FWHM (arcsec)",
                "position angle (deg)",
                "source id (object)",
            ],
        )

    def save_sky_model_to_txt(self, path: str, cols: [int] = [0, 1, 2, 3, 4, 5, 6, 7]):
        numpy.savetxt(path, self.sources[:, cols])

    @staticmethod
    def __convert_ra_dec_to_cartesian(ra, dec):
        x = math.cos(math.radians(ra)) * math.cos(math.radians(dec))
        y = math.sin(math.radians(ra)) * math.cos(math.radians(dec))
        z = math.sin(math.radians(dec))
        r = np.array([x, y, z])
        norm = np.linalg.norm(r)
        if norm == 0:
            return r
        return r / norm

    def get_cartesian_sky(self):
        cartesian_sky = np.squeeze(
            np.apply_along_axis(
                lambda row: [
                    self.__convert_ra_dec_to_cartesian(float(row[0]), float(row[1]))
                ],
                axis=1,
                arr=self.sources,
            )
        )
        return cartesian_sky

    def project_sky_to_image(
        self, image: "Image", filter_outlier: bool = True
    ) -> (npt.NDArray, npt.NDArray, npt.NDArray):
        """
        Calculates the pixel coordinates of the given sky sources, based on the dimensions passed for a certain image

        :param image: Image, where the WCS will be extracted to convert the sky sources to pixel coordinates.
        :param filter_outlier: Exclude sources

        :return: pixel-coordinates x-axis, pixel-coordinates y-axis, sky sources indices
        """
        image_pixel_per_side = image.get_dimensions_of_image()[0]
        wcs = image.get_2d_wcs()
        px, py = wcs.wcs_world2pix(self[:, 0], self[:, 1], 1)

        # pre-filtering before calling wcs.wcs_world2pix would be more efficient,
        # however this has to be done in the ra-dec space. maybe for future work
        if filter_outlier:
            px_idxs = np.where(np.logical_and(px <= image_pixel_per_side, px >= 0))[0]
            py_idxs = np.where(np.logical_and(py <= image_pixel_per_side, py >= 0))[0]
            idxs = np.intersect1d(px_idxs, py_idxs)
            px, py = px[idxs], py[idxs]
        else:
            idxs = np.arange(self.num_sources)
        return np.vstack((px, py, idxs))

    @staticmethod
    def get_GLEAM_Sky() -> "SkyModel":
        survey = GLEAMSurveyDownloadObject()
        path = survey.get()
        gleam = SkyModel.get_fits_catalog(path)
        df_gleam = gleam.to_pandas()
        ref_freq = 76e6
        df_gleam = df_gleam[~df_gleam["Fp076"].isna()]
        ra, dec, fp = df_gleam["RAJ2000"], df_gleam["DEJ2000"], df_gleam["Fp076"]
        sky_array = np.column_stack(
            (
                ra,
                dec,
                fp,
                np.zeros(ra.shape[0]),
                np.zeros(ra.shape[0]),
                np.zeros(ra.shape[0]),
                [ref_freq] * ra.shape[0],
            )
        ).astype("float64")
        sky = SkyModel(sky_array)
        # major axis FWHM, minor axis FWHM, position angle, object id
        sky[:, [9, 10, 11, 12]] = df_gleam[["a076", "b076", "pa076", "GLEAM"]]
        return sky

    @staticmethod
    def get_MIGHTEE_Sky() -> "SkyModel":
        survey = MIGHTEESurveyDownloadObject()
        path = survey.get()
        mightee = SkyModel.get_fits_catalog(path)
        df_mightee = mightee.to_pandas()
        ref_freq = 76e6
        ra, dec, fp = df_mightee["RA"], df_mightee["DEC"], df_mightee["NU_EFF"]
        sky_array = np.column_stack(
            (
                ra,
                dec,
                fp,
                np.zeros(ra.shape[0]),
                np.zeros(ra.shape[0]),
                np.zeros(ra.shape[0]),
                [ref_freq] * ra.shape[0],
            )
        ).astype("float64")
        sky = SkyModel(sky_array)
        # major axis FWHM, minor axis FWHM, position angle, object id
        sky[:, [9, 10, 11, 12]] = df_mightee[["IM_MAJ", "IM_MIN", "IM_PA", "NAME"]]
        return sky

    @staticmethod
    def get_random_poisson_disk_sky(
        min_size: (float, float),
        max_size: (float, float),
        flux_min: float,
        flux_max: float,
        r=3,
    ):
        sky_array = get_poisson_disk_sky(min_size, max_size, flux_min, flux_max, r)
        return SkyModel(sky_array)<|MERGE_RESOLUTION|>--- conflicted
+++ resolved
@@ -1,9 +1,6 @@
 import copy
 import enum
-<<<<<<< HEAD
-=======
 import logging
->>>>>>> 5aff0f2d
 import math
 from typing import Callable, Tuple
 
@@ -17,11 +14,6 @@
 from astropy import wcs as awcs
 from astropy.table import Table
 from astropy.visualization.wcsaxes import SphericalCircle
-<<<<<<< HEAD
-
-from karabo.data.external_data import GLEAMSurveyDownloadObject
-from karabo.util.hdf5_util import get_healpix_image, convert_healpix_2_radec
-=======
 from astropy.coordinates import SkyCoord
 
 from karabo.data.external_data import (
@@ -31,20 +23,13 @@
 from karabo.error import KaraboError
 from karabo.util.hdf5_util import get_healpix_image, convert_healpix_2_radec
 from karabo.util.math_util import get_poisson_disk_sky
->>>>>>> 5aff0f2d
 from karabo.util.plotting_util import get_slices
 
 
 class Polarisation(enum.Enum):
-<<<<<<< HEAD
-    STOKES_I = 0,
-    STOKES_Q = 1,
-    STOKES_U = 2,
-=======
     STOKES_I = (0,)
     STOKES_Q = (1,)
     STOKES_U = (2,)
->>>>>>> 5aff0f2d
     STOKES_V = 3
 
 
@@ -462,13 +447,9 @@
         return oskar.Sky.from_array(self[:, :-1])
 
     @staticmethod
-<<<<<<< HEAD
-    def read_healpix_file_to_sky_model_array(file, channel, polarisation: Polarisation) -> np.ndarray:
-=======
     def read_healpix_file_to_sky_model_array(
         file, channel, polarisation: Polarisation
     ) -> np.ndarray:
->>>>>>> 5aff0f2d
         """
         Read a healpix file in hdf5 format.
         The file should have the map keywords:
