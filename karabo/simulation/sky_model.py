import copy
import enum
import math
from typing import Callable

import matplotlib.pyplot as plt
import numpy as np
import oskar
import pandas as pd
from astropy import units as u
from astropy import wcs as awcs
from astropy.table import Table
from astropy.visualization.wcsaxes import SphericalCircle

from karabo.data.external_data import GLEAMSurveyDownloadObject, MIGHTEESurveyDownloadObject
<<<<<<< HEAD
from karabo.util.plotting_util import get_slices
=======
from karabo.data.external_data import GLEAMSurveyDownloadObject
from karabo.util.hdf5_util import get_healpix_image, convert_healpix_2_radec
from karabo.util.plotting_util import get_slices


class Polarisation(enum.Enum):
    STOKES_I = 0,
    STOKES_Q = 1,
    STOKES_U = 2,
    STOKES_V = 3
>>>>>>> 9ea16cbb


class SkyModel:
    """
    Class containing all information of the to be observed Sky.

    :ivar sources:  List of all point sources in the sky.
                    A single point source consists of:

                    - right ascension (deg)
                    - declination (deg)
                    - stokes I Flux (Jy)
                    - stokes Q Flux (Jy): defaults to 0
                    - stokes U Flux (Jy): defaults to 0
                    - stokes V Flux (Jy): defaults to 0
                    - reference_frequency (Hz): defaults to 0
                    - spectral index (N/A): defaults to 0
                    - rotation measure (rad / m^2): defaults to 0
                    - major axis FWHM (arcsec): defaults to 0
                    - minor axis FWHM (arcsec): defaults to 0
                    - position angle (deg): defaults to 0
                    - source id (object): defaults to None

    """

    def __init__(self, sources: np.ndarray = None, wcs: awcs = None, nside: int = 0):
        """
        Initialization of a new SkyModel

        :param sources: Adds point sources
        :param wcs: world coordinate system
        """
        self.num_sources: int = 0
        self.shape: tuple = (0, 0)
        self.sources: np.ndarray = None
        self.wcs: awcs = wcs
        self.sources_m = 13
        if sources is not None:
            self.add_point_sources(sources)

    def __get_empty_sources(self, n_sources):
        empty_sources = np.hstack(
            (np.zeros((n_sources, self.sources_m - 1)), np.array([[None] * n_sources]).reshape(-1, 1)))
        return empty_sources

    def add_point_sources(self, sources: np.ndarray):
        """
        Add new point sources to the sky model.

        :param sources: Array-like with shape (number of sources, 13). Each row representing one source.
                        The indices in the second dimension of the array correspond to:

                        - [0] right ascension (deg)-
                        - [1] declination (deg)
                        - [2] stokes I Flux (Jy)
                        - [3] stokes Q Flux (Jy): defaults to 0
                        - [4] stokes U Flux (Jy): defaults to 0
                        - [5] stokes V Flux (Jy): defaults to 0
                        - [6] reference_frequency (Hz): defaults to 0
                        - [7] spectral index (N/A): defaults to 0
                        - [8] rotation measure (rad / m^2): defaults to 0
                        - [9] major axis FWHM (arcsec): defaults to 0
                        - [10] minor axis FWHM (arcsec): defaults to 0
                        - [11] position angle (deg): defaults to 0
                        - [12] source id (object): defaults to None

        """
        if len(sources.shape) > 2:
            return
        if 2 < sources.shape[1] < self.sources_m + 1:
            if sources.shape[1] < self.sources_m:
                # if some elements are missing fill them up with zeros except `source_id`
                missing_shape = self.sources_m - sources.shape[1]
                fill = self.__get_empty_sources(sources.shape[0])
                fill[:, :-missing_shape] = sources
                sources = fill
            if self.sources is not None:
                self.sources = np.vstack((self.sources, sources))
            else:
                self.sources = sources
            self.__update_sky_model()

    def add_point_source(self, right_ascension: float, declination: float, stokes_I_flux: float,
                         stokes_Q_flux: float = 0, stokes_U_flux: float = 0, stokes_V_flux: float = 0,
                         reference_frequency: float = 0, spectral_index: float = 0, rotation_measure: float = 0,
                         major_axis_FWHM: float = 0, minor_axis_FWHM: float = 0, position_angle: float = 0,
                         source_id: object = None):
        """
        Add a single new point source to the sky model.

        :param right_ascension:
        :param declination:
        :param stokes_I_flux:
        :param stokes_Q_flux:
        :param stokes_U_flux:
        :param stokes_V_flux:
        :param reference_frequency:
        :param spectral_index:
        :param rotation_measure:
        :param major_axis_FWHM:
        :param minor_axis_FWHM:
        :param position_angle:
        :param source_id:
        """
        new_sources = np.array(
            [[right_ascension, declination, stokes_I_flux, stokes_Q_flux, stokes_U_flux,
              stokes_V_flux, reference_frequency, spectral_index, rotation_measure,
              major_axis_FWHM, minor_axis_FWHM, position_angle, source_id]])
        if self.sources is not None:
            self.sources = np.vstack(self.sources, new_sources)
        else:
            self.sources = new_sources
        self.__update_sky_model()

    def to_array(self, with_obj_ids: bool = False) -> np.ndarray:
        """
        Gets the sources as np.ndarray

        :param with_obj_ids: Option whether object ids should be included or not

        :return: the sources of the SkyModel as np.ndarray
        """
        if with_obj_ids:
            return self[:]
        else:
            return self[:, :-1]

    def filter_by_radius(self, inner_radius_deg: float, outer_radius_deg: float, ra0_deg: float, dec0_deg: float):
        """
        Filters the sky according the an inner and outer circle from the phase center

        :param inner_radius_deg: Inner radius in degrees
        :param outer_radius_deg: Outer raidus in degrees
        :param ra0_deg: Phase center right ascention
        :param dec0_deg: Phase center declination
        :return sky: Filtered copy of the sky
        """
        copied_sky = copy.deepcopy(self)
        inner_circle = SphericalCircle((ra0_deg * u.deg, dec0_deg * u.deg), inner_radius_deg * u.deg)
        outer_circle = SphericalCircle((ra0_deg * u.deg, dec0_deg * u.deg), outer_radius_deg * u.deg)
        outer_sources = outer_circle.contains_points(copied_sky[:, 0:2]).astype('int')
        inner_sources = inner_circle.contains_points(copied_sky[:, 0:2]).astype('int')
        filtered_sources = np.array(outer_sources - inner_sources, dtype='bool')
        filtered_sources_idxs = np.where(filtered_sources == True)[0]
        copied_sky.sources = copied_sky.sources[filtered_sources_idxs]
        copied_sky.__update_sky_model()
        return copied_sky

    def filter_by_flux(self, min_flux_jy: float, max_flux_jy: float):
        """
        Filters the sky using the Stokes-I-flux
        Values outside the range are removed

        :param min_flux_jy: Minimum flux in Jy
        :param max_flux_jy: Maximum flux in Jy
        """
        stokes_I_flux = self[:, 2]
        filtered_sources_idxs = np.where(np.logical_and(stokes_I_flux <= max_flux_jy, stokes_I_flux >= min_flux_jy))[0]
        self.sources = self.sources[filtered_sources_idxs]
        self.__update_sky_model()

    def filter_by_frequency(self, min_freq: float, max_freq: float):
        """
        Filters the sky using the referency frequency in Hz

        :param min_freq: Minimum frequency in Hz
        :param max_freq: Maximum frequency in Hz
        """
        freq = self[:, 6]
        filtered_sources_idxs = np.where(np.logical_and(freq <= max_freq, freq >= min_freq))[0]
        self.sources = self.sources[filtered_sources_idxs]
        self.__update_sky_model()

    def get_wcs(self) -> awcs:
        """
        Gets the currently active world coordinate system astropy.wcs
        For details see https://docs.astropy.org/en/stable/wcs/index.html

        :return: world coordinate system
        """
        return self.wcs

    def set_wcs(self, wcs: awcs):
        """
        Sets a new world coordinate system astropy.wcs
        For details see https://docs.astropy.org/en/stable/wcs/index.html

        :param wcs: world coordinate system
        """
        self.wcs = wcs

    def setup_default_wcs(self, phase_center: list = [0, 0]) -> awcs:
        """
        Defines a default world coordinate system astropy.wcs
        For more details see https://docs.astropy.org/en/stable/wcs/index.html

        :param phase_center: ra-dec location

        :return: wcs
        """
        w = awcs.wcs.WCS(naxis=2)
        w.wcs.crpix = [0, 0]  # coordinate reference pixel per axis
        w.wcs.cdelt = [-1, 1]  # coordinate increments on sphere per axis
        w.wcs.crval = phase_center
        w.wcs.ctype = ["RA---AIR", "DEC--AIR"]  # coordinate axis type
        self.wcs = w
        return w

    @staticmethod
    def get_fits_catalog(path: str) -> Table:
        """
        Gets astropy.table.table.Table from a .fits catalog

        :param path: Location of the .fits file

        :return: fits catalog
        """
        return Table.read(path)

    def explore_sky(self, phase_center: np.ndarray = np.array([0, 0]), xlim: tuple = (-1, 1), ylim: tuple = (-1, 1),
                    figsize: tuple = (6, 6), title: str = '', xlabel: str = '', ylabel: str = '',
                    s: float = 20, cfun: Callable = np.log10, cmap: str = 'plasma', cbar_label: str = '',
                    with_labels: bool = False, wcs: awcs = None):
        """
        A scatter plot of y vs. x of the point sources of the SkyModel

        :param phase_center:
        :param xlim: limit of plot in degrees from phase centre in x direction
        :param ylim: limit of plot in degrees from phase centre in y direction
        :param figsize: figure size
        :param title: plot titble
        :param xlabel: xlabel override
        :param ylabel: ylabel override
        :param s: size of scatter points
        :param cfun: color function
        :param cmap: color map
        :param cbar_label: color bar label
        :param with_labels: Plots object ID's if set
        :param wcs: If you want to use a custom astropy.wcs, ignores phase_center if set
        """
        if wcs is None:
            wcs = self.setup_default_wcs(phase_center)
        px, py = wcs.wcs_world2pix(self[:, 0], self[:, 1], 1)  # ra-dec transformation

        flux, vmin, vmax = None, None, None
        if cmap is not None and cfun is not None:
            flux = self[:, 2]
            flux = cfun(flux)
            vmin, vmax = np.min(flux), np.max(flux)
        else:  # set both to None if one of them is None
            cfun = None
            cmap = None

        slices = get_slices(wcs)

        fig, ax = plt.subplots(figsize=figsize, subplot_kw=dict(projection=wcs, slices=slices))
        sc = ax.scatter(px, py, s=s, c=flux, cmap=cmap, vmin=vmin, vmax=vmax)

        if with_labels:
            for i, txt in enumerate(self[:, -1]):
                ax.annotate(txt, (px[i], py[i]))

        plt.axis('equal')
        plt.colorbar(sc, label=cbar_label)
        plt.title(title)
        plt.xlim(xlim)
        plt.ylim(ylim)
        plt.xlabel(xlabel)
        plt.ylabel(ylabel)
        plt.show()

    def plot_sky(self, phase_center):
        ra0, dec0 = phase_center[0], phase_center[1]
        data = self[:, 0:3]
        ra = np.radians(data[:, 0] - ra0)
        dec = np.radians(data[:, 1])
        flux = data[:, 2]
        log_flux = np.log10(flux)
        x = np.cos(dec) * np.sin(ra)
        y = np.cos(np.radians(dec0)) * np.sin(dec) - \
            np.sin(np.radians(dec0)) * np.cos(dec) * np.cos(ra)
        sc = plt.scatter(x, y, s=.5, c=log_flux, cmap='plasma',
                         vmin=np.min(log_flux), vmax=np.max(log_flux))
        plt.axis('equal')
        plt.xlabel('x direction cosine')
        plt.ylabel('y direction cosine')
        plt.colorbar(sc, label='Log10(Stokes I flux [Jy])')
        plt.show()

    def get_OSKAR_sky(self) -> oskar.Sky:
        """
        Get OSKAR sky model object from the defined Sky Model

        :return: oskar sky model
        """
        return oskar.Sky.from_array(self[:, :-1])

    @staticmethod
    def read_healpix_file_to_sky_model_array(file, channel, polarisation: Polarisation) -> np.ndarray:
        """
        Read a healpix file in hdf5 format.
        The file should have the map keywords:

        :param file: hdf5 file path (healpix format)
        :param channel: Channels of observation (between 0 and maximum numbers of channels of observation)
        :param polarisation: 0 = Stokes I, 1 = Stokes Q, 2 = Stokes U, 3 = Stokes  V
        :return:
        """
        arr = get_healpix_image(file)
        filtered = arr[channel][polarisation.value]
        ra, dec, nside = convert_healpix_2_radec(filtered)
        size = len(ra)
        return np.vstack((ra, dec, filtered)).transpose(), nside

    def __update_sky_model(self):
        """
        Updates instance variables of the SkyModel
        """
        self.num_sources = self.sources.shape[0]
        self.shape = self.sources.shape

    def __getitem__(self, key):
        """
        Allows to get access to self.sources in an np.ndarray like manner
        If casts the selected array/scalar to float64 if possible (usually if source_id is not selected)

        :param key: slice key

        :return: sliced self.sources
        """
        sources = self.sources[key]
        try:
            sources = np.float64(sources)
        except ValueError:
            pass  # nothing toDo here
        return sources

    def __setitem__(self, key, value):
        """
        Allows to set values in an np.ndarray like manner

        :param key: slice key
        :param value: values to store
        """
        if self.sources is None:
            self.sources = self.__get_empty_sources(len(value))
        self.sources[key] = value

    def save_sky_model_as_csv(self, path: str):
        """
        Save source array into a csv.
        :param path: path to save the csv file in.
        """
        pd.DataFrame(self.sources).to_csv(path, index=False,
                                          header=["right ascension (deg)",
                                                  "declination (deg)",
                                                  "stokes I Flux (Jy)",
                                                  "stokes Q Flux (Jy)",
                                                  "stokes U Flux (Jy)",
                                                  "stokes V Flux (Jy)",
                                                  "reference_frequency (Hz)",
                                                  "spectral index (N/A)",
                                                  "rotation measure (rad / m^2)",
                                                  "major axis FWHM (arcsec)",
                                                  "minor axis FWHM (arcsec)",
                                                  "position angle (deg)",
                                                  "source id (object)"])

    @staticmethod
    def __convert_ra_dec_to_cartesian(ra, dec):
        x = math.cos(ra) * math.cos(dec)
        y = math.sin(ra) * math.cos(dec)
        z = math.sin(dec)
        r = np.array([x, y, z])
        norm = np.linalg.norm(r)
        if norm == 0:
            return r
        return r / norm

    def get_cartesian_sky(self):
        cartesian_sky = np.squeeze(np.apply_along_axis(
            lambda row: [self.__convert_ra_dec_to_cartesian(float(row[0]), float(row[1]))],
            axis=1, arr=self.sources))
        return cartesian_sky

    def project_sky_to_2d_image(self, cell_size: float, pixel_per_side: int):
        from karabo.Imaging.imager import Imager
        imager = Imager(visibility=None, imaging_cellsize=cell_size, imaging_npixel=pixel_per_side)
        coords = imager.sky_sources_to_pixel_coordinates(cell_size, pixel_per_side, self)
        return coords


def get_GLEAM_Sky() -> SkyModel:
    survey = GLEAMSurveyDownloadObject()
    path = survey.get()
    gleam = SkyModel.get_fits_catalog(path)
    df_gleam = gleam.to_pandas()
    ref_freq = 76e6
    df_gleam = df_gleam[~df_gleam['Fp076'].isna()]
    ra, dec, fp = df_gleam['RAJ2000'], df_gleam['DEJ2000'], df_gleam['Fp076']
    sky_array = np.column_stack((ra, dec, fp, np.zeros(ra.shape[0]), np.zeros(ra.shape[0]),
                                 np.zeros(ra.shape[0]), [ref_freq] * ra.shape[0])).astype('float64')
    sky = SkyModel(sky_array)
    # major axis FWHM, minor axis FWHM, position angle, object id
    sky[:, [9, 10, 11, 12]] = df_gleam[['a076', 'b076', 'pa076', 'GLEAM']]
    return sky

def get_MIGHTEE_Sky() -> SkyModel:
    survey = MIGHTEESurveyDownloadObject()
    path = survey.get()
    mightee = SkyModel.get_fits_catalog(path)
    df_mightee = mightee.to_pandas()
    ref_freq = 76e6
    ra, dec, fp = df_mightee['RA'], df_mightee['DEC'], df_mightee['NU_EFF']
    sky_array = np.column_stack((ra, dec, fp, np.zeros(ra.shape[0]), np.zeros(ra.shape[0]),
                                 np.zeros(ra.shape[0]), [ref_freq] * ra.shape[0])).astype('float64')
    sky = SkyModel(sky_array)
    # major axis FWHM, minor axis FWHM, position angle, object id
    sky[:, [9, 10, 11, 12]] = df_mightee[['IM_MAJ', 'IM_MIN', 'IM_PA', 'NAME']]
    return sky


def read_sky_model_from_csv(path: str) -> SkyModel:
    """
    Read a CSV file in to create a SkyModel.
    The CSV should have the following columns

    - right ascension (deg)
    - declination (deg)
    - stokes I Flux (Jy)
    - stokes Q Flux (Jy): if no information available, set to 0
    - stokes U Flux (Jy): if no information available, set to 0
    - stokes V Flux (Jy): if no information available, set to 0
    - reference_frequency (Hz): if no information available, set to 0
    - spectral index (N/A): if no information available, set to 0
    - rotation measure (rad / m^2): if no information available, set to 0
    - major axis FWHM (arcsec): if no information available, set to 0
    - minor axis FWHM (arcsec): if no information available, set to 0
    - position angle (deg): if no information available, set to 0
    - source id (object): if no information available, set to None

    :param path: file to read in
    :return: SkyModel
    """
    # TODO: add validation of csv
    dataframe = pd.read_csv(path)
    sources = dataframe.to_numpy()
    sky = SkyModel(sources)
    return sky<|MERGE_RESOLUTION|>--- conflicted
+++ resolved
@@ -1,5 +1,4 @@
 import copy
-import enum
 import math
 from typing import Callable
 
@@ -13,9 +12,6 @@
 from astropy.visualization.wcsaxes import SphericalCircle
 
 from karabo.data.external_data import GLEAMSurveyDownloadObject, MIGHTEESurveyDownloadObject
-<<<<<<< HEAD
-from karabo.util.plotting_util import get_slices
-=======
 from karabo.data.external_data import GLEAMSurveyDownloadObject
 from karabo.util.hdf5_util import get_healpix_image, convert_healpix_2_radec
 from karabo.util.plotting_util import get_slices
@@ -26,7 +22,6 @@
     STOKES_Q = 1,
     STOKES_U = 2,
     STOKES_V = 3
->>>>>>> 9ea16cbb
 
 
 class SkyModel:
