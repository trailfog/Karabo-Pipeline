--- conflicted
+++ resolved
@@ -1,12 +1,9 @@
 name: Conda Build
 
 on:
-  release:
-<<<<<<< HEAD
+  create:
+  workflow_dispatch:
 
-  workflow_dispatch:
-=======
->>>>>>> aff65fb4
 
 jobs:
   conda-build:
