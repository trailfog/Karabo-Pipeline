--- conflicted
+++ resolved
@@ -18,12 +18,7 @@
   - eidos
   - libcufft
   - cuda-cudart
-<<<<<<< HEAD
-  - ska-gridder-nifty-cuda=0.0.11 # Depends on cuda-toolkit
-=======
   - ska-gridder-nifty-cuda=0.0.11
-  - pyvista
->>>>>>> 8a6e818e
   - tools21cm
   # For testing
   - nbconvert
